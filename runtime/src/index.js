<<<<<<< HEAD
import GrainRunner from './runtime';
export { GrainRunner };
=======
import {buildGrainRunner, defaultURLLocator} from './runtime';
if (window.GrainRunner) {
  throw new Error('[Grain] Only one instance of the Grain runtime is allowed!');
}
let GrainRunner = buildGrainRunner(defaultURLLocator(window.GrainStdlibRoot));
window.GrainRunner = GrainRunner;
export default GrainRunner;
>>>>>>> 9c049412
<|MERGE_RESOLUTION|>--- conflicted
+++ resolved
@@ -1,12 +1,4 @@
-<<<<<<< HEAD
-import GrainRunner from './runtime';
-export { GrainRunner };
-=======
 import {buildGrainRunner, defaultURLLocator} from './runtime';
-if (window.GrainRunner) {
-  throw new Error('[Grain] Only one instance of the Grain runtime is allowed!');
-}
+
 let GrainRunner = buildGrainRunner(defaultURLLocator(window.GrainStdlibRoot));
-window.GrainRunner = GrainRunner;
-export default GrainRunner;
->>>>>>> 9c049412
+export default GrainRunner;